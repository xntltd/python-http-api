--- conflicted
+++ resolved
@@ -1,72 +1,59 @@
-name: build_and_push
-
-on:
-  push:
-    branches: 
-      - main
-<<<<<<< HEAD
-    tags: 
-      - '*'
-=======
-    tags:
-      - *
->>>>>>> d58a7240
-  pull_request:
-    branches: 
-      - main
-    tags:
-<<<<<<< HEAD
-      - '*'
-=======
-      - *
->>>>>>> d58a7240
-
-jobs:
-  build:
-    name: Pack project
-    runs-on: ubuntu-latest
-    strategy:
-      matrix:
-        python-version: [3.7, 3.8, 3.9]
-        architecture: ["x64"]
-    steps:
-      - name: Checkout code
-        uses: actions/checkout@v2.3.4
-      - name: Setup ${{ matrix.python-version }} on ${{ matrix.architecture }}
-        uses: actions/setup-python@v2.2.1
-        with:
-          python-version: ${{ matrix.python-version }}
-          architecture: ${{ matrix.architecture }}
-      - name: Cache pip
-        uses: actions/cache@v2
-        with:
-          path: ~/.cache/pip
-          key: ${{ runner.os }}-pip-${{ hashFiles('requirements.txt') }}-${{ hashFiles('requirements-dev.txt') }}
-          restore-keys: |
-            ${{ runner.os }}-pip-
-            ${{ runner.os }}-
-      - name: Install dependencies
-        run: pip install -r requirements-dev.txt
-      - name: Lint with flake8
-        run: |
-          flake8 src --count --select=E9,F63,F7,F82 --show-source --statistics
-          flake8 src --count --exit-zero --max-complexity=26 --max-line-lengt=250 --statistics
-      - name: Test with pytest
-        run: |
-          pytest --cov-report=xml --cov=src tests/
-      - name: Extract tag version
-        id: tag
-        uses: actions/github-script@0.2.0
-        with:
-          github-token: ${{ secrets.GITHUB_TOKEN }}
-          script: |
-            return context.payload.ref.replace(/\/refs\/tags\//, '');
-      - name: Update version
-        run: |
-          - sed -i "s/REPLACE_ME_FROM_TAG/${{ steps.tag.outputs.result }}/" src/version.py
-      - name: Build package
-        run: |
-          python --version
-          python -m build --sdist --wheel --outdir dist/
-      - name: GitHub Releases
-        uses: fnkr/github-action-ghr@v1.3
+name: build_and_push
+
+on:
+  push:
+    branches: 
+      - main
+    tags: 
+      - '*'
+  pull_request:
+    branches: 
+      - main
+    tags:
+      - '*'
+
+jobs:
+  build:
+    name: Pack project
+    runs-on: ubuntu-latest
+    strategy:
+      matrix:
+        python-version: [3.7, 3.8, 3.9]
+        architecture: ["x64"]
+    steps:
+      - name: Checkout code
+        uses: actions/checkout@v2.3.4
+      - name: Setup ${{ matrix.python-version }} on ${{ matrix.architecture }}
+        uses: actions/setup-python@v2.2.1
+        with:
+          python-version: ${{ matrix.python-version }}
+          architecture: ${{ matrix.architecture }}
+      - name: Cache pip
+        uses: actions/cache@v2
+        with:
+          path: ~/.cache/pip
+          key: ${{ runner.os }}-pip-${{ hashFiles('requirements.txt') }}-${{ hashFiles('requirements-dev.txt') }}
+          restore-keys: |
+            ${{ runner.os }}-pip-
+            ${{ runner.os }}-
+      - name: Install dependencies
+        run: pip install -r requirements-dev.txt
+      - name: Lint with flake8
+        run: |
+          flake8 src --count --select=E9,F63,F7,F82 --show-source --statistics
+          flake8 src --count --exit-zero --max-complexity=26 --max-line-lengt=250 --statistics
+      - name: Test with pytest
+        run: |
+          pytest --cov-report=xml --cov=src tests/
+      - name: Extract tag version
+        id: tag
+        uses: olegtarasov/get-tag@v2.1
+      - name: Update version
+        run: |
+          sed -i 's/REPLACE_ME_FROM_TAG/${{ steps.tag.outputs.tag }}/' src/version.py
+      - name: Build package
+        run: |
+          python --version
+          python -m build --sdist --wheel --outdir dist/
+      - name: GitHub Releases
+        uses: fnkr/github-action-ghr@v1.3